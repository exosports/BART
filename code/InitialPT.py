# Copyright (C) 2015-2016 University of Central Florida. All rights reserved.
# BART is under an open-source, reproducible-research license (see LICENSE).

import numpy as np
import matplotlib
matplotlib.use('Agg')
import matplotlib.pyplot as plt
import scipy.constants   as sc

import PT        as pt
import reader    as rd
import constants as c

def initialPT(date_dir, tepfile, press_file, a1, a2, p1, p3, T3_fac):
  """
  This function generates a non-inverted temperature profile using the
  parametrized model described in Madhusudhan & Seager (2009). It plots
  the profile to screen and save the figures in the output directory.  
  The generated PT profile is a semi-adiabatic profile with a bottom-layer
  temperature corresponding (within certain range) to the planetary
  effective temperature.

  Parameters
  ----------
  date_dir: String
     Directory where to save the output plots.
  tepfile: String
     Name of ASCII tep file with planetary system data.
  press_file: String
     Name of ASCII file with pressure array data.
  a1: Float
     Model exponential factor in Layer 1.
  a2: Float
     Model exponential factor in Layer 2.
  p1: Float
     Pressure boundary between Layers 1 and 2 (in bars).
  p3: Float
     Pressure boundary between Layers 2 and 3 (in bars).
  T3_fac: Float
     Multiplicative factor to set T3 (T3 = Teff * T3_fac).
     Empirically determined to be between (1, 1.5) to account
     for the possible spectral features.

  Notes
  -----
  See model details in Madhusudhan & Seager (2009):
  http://adsabs.harvard.edu/abs/2009ApJ...707...24M

  Returns
  -------
  T_smooth: 1D float ndarray
      Array of temperatures.

  Developers
  ----------
  Jasmina Blecic     jasmina@physics.ucf.edu
  Patricio Cubillos  pcubillos@fulbrightmail.org

  Revisions
  ---------
  2014-04-08  Jasmina   Written by
  2014-07-23  Jasmina   Added date_dir and PT profile arguments.
  2014-08-15  Patricio  Replaced call to PT_Initial by PT_NoInversion.
  2014-09-24  Jasmina   Updated documentation.
  2019-09-20  Michael   Updated initialPT2() to take `tint_type` to allow for 
                        the Thorngren et al. (2019) method of calculating T_int

  """

  # Calculate the planetary effective temperature from the TEP file
  Teff = pt.planet_Teff(tepfile)

  # Calculate T3 temperature based on Teff
  T3 = float(T3_fac) * Teff

  # Read pressures from file
  p = pt.read_press_file(press_file)

  # Generate initial PT profile
  PT, T_smooth = pt.PT_NoInversion(p, a1, a2, p1, p3, T3)

  # Take temperatures from PT generator
  T, T0, T1, T3 = PT[5], PT[7], PT[8], PT[9]

  # Plot raw PT profile
  plt.figure(1)
  plt.clf()
  plt.semilogy(PT[0], PT[1], '.', color = 'r'     )
  plt.semilogy(PT[2], PT[3], '.', color = 'b'     )
  plt.semilogy(PT[4], PT[5], '.', color = 'orange')
  plt.title('Initial PT', fontsize=14)
  plt.xlabel('T (K)', fontsize=14)
  plt.ylabel('logP (bar)', fontsize=14)
  plt.xlim(0.9*T0, 1.1*T3)
  plt.ylim(max(p), min(p))

  # Save plot to current directory
  plt.savefig(os.path.join(date_dir, 'InitialPT.png'))
  plt.close()

  # Plot Smoothed PT profile
  plt.figure(2)
  plt.clf()
  plt.semilogy(T_smooth, p, '-', color = 'b', linewidth=1)
  plt.title('Initial PT Smoothed', fontsize=14)
  plt.xlabel('T (K)'     , fontsize=14)
  plt.ylabel('logP (bar)', fontsize=14)
  plt.ylim(max(p), min(p))
  plt.xlim(0.9*T0, 1.1*T3)

  # Save plot to output directory
  plt.savefig(os.path.join(date_dir, 'InitialPTSmoothed.png'))
  plt.close()

  return T_smooth

def initialPT2(date_dir, params, pressfile, mode, PTfunc, tepfile, 
               tint=100.0, tint_type="const"):
  """
  Compute a Temperature profile.

  Parameters:
  -----------
  params: 1D Float ndarray
    Array of fitting parameters.
  pressfile: String
    File name of the pressure array.
  mode: String
    Chose the PT model: 'madhu' or 'line'.
  tepfile: String
    Filename of the planet's TEP file.
  tint: Float
    Internal planetary temperature.
  tint_type: string
    Method for determining `tint`: 'const' (for a supplied constant value)
                                   'thorngren' (to use Thorngren et al. 2019)
  """
  # Read pressures from file:
  pressure = pt.read_press_file(pressfile)

  # For extra PT arguments:
  PTargs = None

  # Read the TEP file:
  tep = rd.File(tepfile)
<<<<<<< HEAD


  if mode == "line":
    # Stellar radius (in meters):
    rstar = float(tep.getvalue('Rs')[0]) * c.Rsun
=======
  # Stellar radius (in meters):
  rstar = float(tep.getvalue('Rs')[0]) * c.Rsun
  # Planetary radius (in meters):
  rplanet = float(tep.getvalue('Rp')[0]) * c.Rjup
  # Planetary mass (in kg):
  mplanet = float(tep.getvalue('Mp')[0]) * c.Mjup

  if mode == "line":
>>>>>>> 98ddcb73
    # Stellar temperature in K:
    tstar = float(tep.getvalue('Ts')[0])
    # Semi-major axis (in meters):
    sma   = float(tep.getvalue( 'a')[0]) * sc.au
<<<<<<< HEAD
    # Planetary radius (in meters):
    rplanet = float(tep.getvalue('Rp')[0]) * c.Rjup
    # Planetary mass (in kg):
    mplanet = float(tep.getvalue('Mp')[0]) * c.Mjup
=======
>>>>>>> 98ddcb73
    # Planetary surface gravity (in cm s-2):
    gplanet = 100.0 * sc.G * mplanet / rplanet**2
    # Additional PT arguments for Line case:
    PTargs  = [rstar, tstar, tint, sma, gplanet, tint_type]

  # Calculate temperature
  Temp =  pt.PT_generator(pressure, params, PTfunc, PTargs)

  # Plot PT profile
  plt.figure(1)
  plt.semilogy(Temp, pressure, '-', color = 'r')
  plt.xlim(0.9*min(Temp), 1.1*max(Temp))
  plt.ylim(max(pressure), min(pressure))
  plt.title('Initial PT Line', fontsize=14)
  plt.xlabel('T (K)'     , fontsize=14)
  plt.ylabel('logP (bar)', fontsize=14)

  # Save plot to current directory
  plt.savefig(date_dir + 'InitialPT.png') 

  return Temp<|MERGE_RESOLUTION|>--- conflicted
+++ resolved
@@ -143,13 +143,7 @@
 
   # Read the TEP file:
   tep = rd.File(tepfile)
-<<<<<<< HEAD
 
-
-  if mode == "line":
-    # Stellar radius (in meters):
-    rstar = float(tep.getvalue('Rs')[0]) * c.Rsun
-=======
   # Stellar radius (in meters):
   rstar = float(tep.getvalue('Rs')[0]) * c.Rsun
   # Planetary radius (in meters):
@@ -158,18 +152,10 @@
   mplanet = float(tep.getvalue('Mp')[0]) * c.Mjup
 
   if mode == "line":
->>>>>>> 98ddcb73
     # Stellar temperature in K:
     tstar = float(tep.getvalue('Ts')[0])
     # Semi-major axis (in meters):
     sma   = float(tep.getvalue( 'a')[0]) * sc.au
-<<<<<<< HEAD
-    # Planetary radius (in meters):
-    rplanet = float(tep.getvalue('Rp')[0]) * c.Rjup
-    # Planetary mass (in kg):
-    mplanet = float(tep.getvalue('Mp')[0]) * c.Mjup
-=======
->>>>>>> 98ddcb73
     # Planetary surface gravity (in cm s-2):
     gplanet = 100.0 * sc.G * mplanet / rplanet**2
     # Additional PT arguments for Line case:
