--- conflicted
+++ resolved
@@ -278,48 +278,7 @@
     # Not normalized cf
     plt.figure(4)
     plt.clf()
-<<<<<<< HEAD
-    gs       = gridspec.GridSpec(1, 2, width_ratios=[10, 1])
-    ax0      = plt.subplot(gs[0])
-    ax1      = plt.subplot(gs[1])
-    meanwl = np.zeros(nfilt)
-    for i in np.arange(nfilt):
-      filtwaven, filttransm = w.readfilter(filters[i])
-      meanwn = np.sum(filtwaven*filttransm)/np.sum(filttransm)
-      meanwl[i] = 1e4/meanwn
-
-    maxmeanwl = np.max(meanwl)
-    minmeanwl = np.min(meanwl)
-    colors = (meanwl-minmeanwl)/(maxmeanwl-minmeanwl)
-
-    for i in np.arange(nfilt):
-      (head, tail) = os.path.split(filters[i])
-      lbl          = tail[:-4]
-      ax0.semilogy(filt_cf[i], p, '-', color=plt.cm.rainbow(colors[i]),
-                   linewidth = 1, label=lbl)
-
-    # Only plot legend if it's readable
-    if nfilt < 30:
-      lgd = ax0.legend(loc='center left', bbox_to_anchor=(1.0, 0.5), 
-                       ncol=nfilt//30 + 1, prop={'size':8})
-    else:
-      norm = matplotlib.colors.Normalize(vmin=minmeanwl, vmax=maxmeanwl)
-      cbar = matplotlib.colorbar.ColorbarBase(ax1, cmap=plt.cm.rainbow,
-                                              norm=norm,
-                                              orientation='vertical')
-      cbar.set_label("Mean Wavelength (um)")
-      
-    ax0.set_ylim(max(p), min(p))
-    ax0.ticklabel_format(style='sci', axis='x', scilimits=(0,0))
-    ax0.set_xlabel('Contribution Functions', fontsize=14)
-    ax0.set_ylabel('Pressure (bar)' , fontsize=14)
-
-    if nfilt < 30:
-      plt.savefig(date_dir + 'ContrFuncs.png', bbox_extra_artists=(lgd,), 
-                  bbox_inches='tight')
-    else:
-      plt.savefig(date_dir + 'ContrFuncs.png', bbox_inches='tight')
-=======
+    
     gs       = gridspec.GridSpec(1, 2, width_ratios=[20, 1], wspace=0.05)
     ax0      = plt.subplot(gs[0])
     ax1      = plt.subplot(gs[1])
@@ -342,7 +301,6 @@
     plt.yticks(size=fs-4)
     plt.savefig(date_dir + 'ContrFuncs' + fext, bbox_inches='tight')
     plt.close()
->>>>>>> 98ddcb73
 
     # Normalized cf
     plt.figure(5, figsize=(8,6.5))
@@ -350,36 +308,6 @@
     gs       = gridspec.GridSpec(1, 2, width_ratios=[20, 1], wspace=0.05)
     ax0      = plt.subplot(gs[0])
     ax1      = plt.subplot(gs[1])
-<<<<<<< HEAD
-    for i in np.arange(nfilt):
-      (head, tail) = os.path.split(filters[i])
-      lbl          = tail[:-4]
-      ax0.semilogy(filt_cf_norm[i], p, '--', color=plt.cm.rainbow(colors[i]),
-                   linewidth = 1, label=lbl)
-
-    # Only plot legend if it's readable
-    if nfilt < 30:
-      lgd = ax0.legend(loc='center left', bbox_to_anchor=(1.0, 0.5), 
-                       ncol=nfilt//30 + 1, prop={'size':8})
-    else:
-      norm = matplotlib.colors.Normalize(vmin=minmeanwl, vmax=maxmeanwl)
-      cbar = matplotlib.colorbar.ColorbarBase(ax1, cmap=plt.cm.rainbow,
-                                              norm=norm,
-                                              orientation='vertical')
-      cbar.set_label("Mean Wavelength (um)")
-
-    ax0.set_ylim(max(p), min(p))
-    ax0.set_xlim(0, 1.0)
-    ax0.ticklabel_format(style='sci', axis='x', scilimits=(0,0))
-    ax0.set_xlabel('Normalized Contribution Functions', fontsize=14)
-    ax0.set_ylabel('Pressure (bar)' , fontsize=14)
-    
-    if nfilt < 30:
-      plt.savefig(date_dir + 'NormContrFuncs.png', bbox_extra_artists=(lgd,), 
-                  bbox_inches='tight')
-    else:
-      plt.savefig(date_dir + 'NormContrFuncs.png', bbox_inches='tight')    
-=======
     for i in np.arange(len(filt_cf_norm)):
       (head, tail) = os.path.split(filters[i])
       lbl          = tail[:-4]
@@ -402,5 +330,4 @@
     plt.close()
 
   return filt_cf[:,::-1], filt_cf_norm[:,::-1]
->>>>>>> 98ddcb73
-
+
