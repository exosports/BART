# Copyright (C) 2015-2016 University of Central Florida. All rights reserved.
# BART is under an open-source, reproducible-research license (see LICENSE).

"""
    This code runs and processes best-fit Transit run outputs.

    Functions
    ---------
    read_MCMC_out:
          Read the MCMC output log file. Extract the best fitting parameters.
    get_params:
	      Get correct number of all parameters from stepsize
    get_starData:
          Extract stellar temperature, radius, and mass from TEP file
    write_atmfile:
          Write best-fit atm file with scaled H2 and He to abundances sum of 1
    bestFit_tconfig:
          Write best-fit config file for best-fit Transit run
    callTransit:
          Call Transit to produce best-fit outputs. Plot MCMC posterior PT plot.
    plot_bestFit_Spectrum:
          Plot BART best-model spectrum
    plot_abun:
          Plot abundance profiles from best-fit run

    Revisions
    ---------
    2015-05-03  Jasmina  Original implementation
    2015-07-12  Jasmina  Added documentation.
    2018-12-21  Michael  Updated documentation, improved code readability.
"""

import os
import numpy as np
import reader as rd
import scipy.constants as sc
import scipy.special   as sp
import scipy.interpolate as si
from scipy.ndimage.filters import gaussian_filter1d as gaussf
import matplotlib
import matplotlib.pyplot as plt

import makeatm as mat
import PT as pt
import cf
import wine as w
import readtransit as rt
import constants as c


def read_MCMC_out(MCfile):
    """
    Read the MCMC output log file. Extract the best fitting parameters.

    Parameters
    ----------
    MCfile: string. Path to MCMC output log file.

    Returns
    -------
    bestP: 1D array. Best-fit parameters.
    uncer: 1D array. Uncertainties for each parameter.
    """
    # Open file to read
    f = open(MCfile, 'r')
    lines = np.asarray(f.readlines())
    f.close()

    # Find where the data starts and ends:
    for ini in np.arange(len(lines)):
        if lines[ini].startswith(' Best-fit params'):
            break
    ini += 1
    end  = ini
    for end in np.arange(ini, len(lines)):
        if lines[end].strip() == "":
            break

    # Read data:
    bestP = np.zeros(end-ini, np.double)
    uncer = np.zeros(end-ini, np.double)
    for i in np.arange(ini, end):
        parvalues    = lines[i].split()
        bestP[i-ini] = parvalues[0]
        uncer[i-ini] = parvalues[1]

    return bestP, uncer


def get_params(bestP, stepsize, params):
    """
    Get correct number of all parameters from stepsize
    """
    j = 0
    allParams = np.zeros(len(stepsize))
    for i in np.arange(len(stepsize)):
        if stepsize[i] != 0.0:
            allParams[i] = bestP[j]
            j +=1
        else:
            allParams[i] = params[i]

    return allParams


def get_starData(tepfile):
    """
    Extract the Stellar temperature, radius, and mass from a TEP file.

    Parameters
    ----------
    tepfile: string. Path to Transiting ExoPlanet (TEP) file.

    Returns
    -------
    Rstar: float. Radius of the star in meters.
    Tstar: float. Temperature of the star in Kelvin.
    sma  : float. Semimajor axis in meters.
    gstar: float. Logarithm of the star's surface gravity in cgs units.
    """
    # Open tepfile to read and get data:
    tep = rd.File(tepfile)

    # Get star temperature in Kelvin:
    Tstar = np.float(tep.getvalue('Ts')[0])

    # Get star radius in MKS units:
    Rstar = np.float(tep.getvalue('Rs')[0]) * c.Rsun

    # Get semi major axis in meters:
    sma = np.float(tep.getvalue('a')[0]) * sc.au

    # Get star loggstar:
    gstar = np.float(tep.getvalue('loggstar')[0])

    return Rstar, Tstar, sma, gstar


def write_atmfile(atmfile, abun_file, molfit, T_line, abun_fact, date_dir,
                  p0, Rp, grav):
    """
    Write best-fit atm file with scaled H2 and He to abundances sum of 1.

    Parameters:
    -----------
    atmfile: String
      Atmospheric file to take the pressure and abundance profiles.
    molfit: 1D string ndarray
      List of molecule names to modify their abundances.
    rad: 1D float ndarray
      Modified radius of the atmospheric layers.
    T_line: 1D float ndarray
      Modified temperature of the atmospheric layers.
    abun_fact: 1D float ndarray
      List of scaling factors to modify the abundances of molfit molecules.
    date_dir: String
      Directory where to store the best-fit atmospheric file.
    """
    # Open atmfile to read
    f = open(atmfile, 'r')
    lines = np.asarray(f.readlines())
    f.close()

    # Get the molecules
    imol      = np.where(lines == "#SPECIES\n")[0][0] + 1
    molecules = lines[imol].split()

    # Find the line where the layers info begins
    start     = np.where(lines == "#TEADATA\n")[0][0] + 2
    headers   = lines[start-1].split()
    datalines = lines[start:]

    # Number of columns
    ncol = len(lines[start].split())

    # Number of layers
    ndata = len(datalines)

    # Allocate space for pressure:
    pressure = np.zeros(ndata, np.double)

    # Number of abundances (elements per line except Radius, Press and T)
    nabun = len(lines[start].split()) - 3

    data = np.zeros((ndata, len(headers)))
    for i in np.arange(ndata):
        data[i] = datalines[i].split()

    # Extract pressure data:
    pressure = data[:,1]

    # Fill out the abundances array:
    abundances = np.zeros((len(molecules), ndata))
    for i in np.arange(len(molecules)):
        for j in np.arange(ndata):
            abundances[i] = data[:, i+3]

    # recognize which columns to take from the atmospheric file
    headers = lines[start-1].split()
    columns = np.zeros(len(molfit), dtype=int)
    for i in np.arange(len(molfit)):
        for j in np.arange(len(headers)):
            if molfit[i] == headers[j]:
                columns[i] = j

    # number of molecules to fit:
    nfit = len(molfit)

    # multiply the abundances of molfit molecules
    for i in np.arange(len(columns)):
       abundances[columns[i]-3] *= 10**abun_fact[i]

    # ===== Scale H2 and He if sum abundances > 1 ===== #
    # Find index for Hydrogen and Helium
    molecules = np.asarray(molecules)
    iH2       = np.where(molecules=="H2")[0][0]
    iHe       = np.where(molecules=="He")[0][0]

    # Get H2/He abundance ratio:
    ratio = (abundances[iH2,:] / abundances[iHe,:])

    # Find which level has sum(abundances)>1 and get the difference
    q = np.sum(abundances, axis=0) - 1

    # Correct H2, and He abundances conserving their ratio:
    for i in np.arange(ndata):
    #    if q[i]>0:
            abundances[iH2, i] -= ratio[i] * q[i] / (1.0 + ratio[i])
            abundances[iHe, i] -=            q[i] / (1.0 + ratio[i])

    # Re-calculate the layers' radii using the Hydrostatic-equilibrium calc:
    # (Has to be in reversed order since the interpolation requires the
    #  pressure array in increasing order)
    mu = mat.mean_molar_mass(abun_file, spec=molecules, pressure=pressure,
                             temp=T_line, abundances=abundances.T)
    rad = mat.radpress(pressure[::-1], T_line[::-1], mu[::-1], p0, Rp, grav)
    rad = rad[::-1]

    # open best fit atmospheric file
    fout = open(date_dir + 'bestFit.atm', 'w')
    fout.writelines(lines[:start])

    # Write atm file for each run
    for i in np.arange(ndata):
        # Radius, pressure, and temp for the current line
        radi  = str('%10.3f'%rad[i])
        presi = str('%10.4e'%pressure[i])
        tempi = str('%7.2f'%T_line[i])

        # Insert radii array
        fout.write(radi.ljust(10) + ' ')

        # Insert results from the current line (T-P) to atm file
        fout.write(presi.ljust(10) + ' ')
        fout.write(tempi.ljust(7) + ' ')

        # Write current abundances
        for j in np.arange(len(headers) - 3):
            fout.write('%1.4e'%abundances[j][i] + ' ')
        fout.write('\n')

    # Close atm file
    fout.close()


def bestFit_tconfig(tconfig, date_dir, radius=None):
  '''
  Write best-fit config file for best-fit Transit run
  '''
  # Open atmfile to read
  f     = open(date_dir + tconfig, 'r')
  lines = np.asarray(f.readlines())
  f.close()

  for i in np.arange(len(lines)):
      # Change name to the atmfile in line zero
      if  lines[i].startswith("atm "):
          lines[i] = 'atm ' + date_dir + 'bestFit.atm' + '\n'
      # Change refradius:
      if  lines[i].startswith("refradius ") and radius is not None:
          lines[i] = 'refradius {}\n'.format(str(radius))

  # Write lines into the bestFit config file
  f = open(date_dir + 'bestFit_tconfig.cfg', 'w')
  f.writelines(lines)
  #f.writelines('savefiles yes')
  f.close()


def callTransit(atmfile, tepfile, MCfile, stepsize, molfit, solution,
                p0, tconfig, date_dir, burnin, abun_file, ctf, filters):
    """
    Call Transit to produce best-fit outputs.
    Plot MCMC posterior PT plot.

    Parameters:
    -----------
    atmfile: String
       Atmospheric file.
    tepfile: String
       Transiting extra-solar planet file.
    MCfile: String
       File with MCMC log and best-fitting results.
    stepsize: 1D float ndarray
       Specified step sizes for each parameter.
    molfit: 1D String ndarray
       List of molecule names to modify their abundances.
    solution: String
       Flag to indicate transit or eclipse geometry
    p0: Float
       Atmosphere's 'surface' pressure level.
    tconfig: String
       Transit  configuration file.
    date_dir: String
       Directory where to store results.
    burnin: Integer
    abun_file: String
       Elemental abundances file.
    ctf: 2D array.
       Contribution or transmittance functions corresponding to `filters`
    filters: list, strings.
       Filter files associated with the eclipse/transit depths
    """
    # make sure burnin is an integer
    burnin = int(burnin)

    # read atmfile
    molecules, pressure, temp, abundances = mat.readatm(atmfile)
    # get surface gravity
    grav, Rp = mat.get_g(tepfile)
    # get star data
    R_star, T_star, sma, gstar = get_starData(tepfile)

    # Get best parameters
    bestP, uncer = read_MCMC_out(MCfile)
    allParams    = bestP

    # get PTparams and abundances factors
    nparams   = len(allParams)
    nmol      = len(molfit)
    nradfit   = int(solution == 'transit')
    nPTparams = nparams - nmol - nradfit

    PTparams  = allParams[:nPTparams]
    # FINDME: Hardcoded value:
    T_int = 100  # K

    # call PT line profile to calculate temperature
    best_T = pt.PT_line(pressure, PTparams, R_star, T_star, T_int,
                        sma, grav*1e2)

    # Plot best PT profile
    plt.figure(1)
    plt.clf()
    plt.semilogy(best_T, pressure, '-', color = 'r')
    plt.xlim(0.9*min(best_T), 1.1*max(best_T))
    plt.ylim(max(pressure), min(pressure))
    plt.title('Best PT', fontsize=14)
    plt.xlabel('T (K)'     , fontsize=14)
    plt.ylabel('logP (bar)', fontsize=14)
    # Save plot to current directory
    plt.savefig(date_dir + 'Best_PT.png')

    # Update R0, if needed:
    if nradfit:
      Rp = allParams[nPTparams]

    # write best-fit atmospheric file
    write_atmfile(atmfile, abun_file, molfit, best_T,
                  allParams[nPTparams+nradfit:], date_dir, p0, Rp, grav)

    # bestFit atm file
    bestFit_atm = date_dir + 'bestFit.atm'

    # write new bestFit Transit config
    if solution == 'transit':
      bestFit_tconfig(tconfig, date_dir, allParams[nPTparams])
    else:
      bestFit_tconfig(tconfig, date_dir)

    # ========== plot MCMC PT profiles ==========
    # get MCMC data:
    MCMCdata = date_dir + "/output.npy"
    data = np.load(MCMCdata)
    nchains, npars, niter = np.shape(data)

    # stuck chains:
    data_stack = data[0,:,burnin:]
    for c in np.arange(1, nchains):
        data_stack = np.hstack((data_stack, data[c, :, burnin:]))

    # create array of PT profiles
    PTprofiles = np.zeros((np.shape(data_stack)[1], len(pressure)))

    # current PT parameters for each chain, iteration
    curr_PTparams = PTparams

    # fill-in PT profiles array
    print("  Plotting MCMC PT profile figure.")
    for k in np.arange(0, np.shape(data_stack)[1]):
        j = 0
        for i in np.arange(len(PTparams)):
            if stepsize[i] != 0.0:
                curr_PTparams[i] = data_stack[j,k]
                j +=1
            else:
                pass
        PTprofiles[k] = pt.PT_line(pressure, curr_PTparams, R_star, T_star,
                                   T_int, sma, grav*1e2)

    # get percentiles (for 1,2-sigma boundaries):
    low1   = np.percentile(PTprofiles, 16.0, axis=0)
    hi1    = np.percentile(PTprofiles, 84.0, axis=0)
    low2   = np.percentile(PTprofiles,  2.5, axis=0)
    hi2    = np.percentile(PTprofiles, 97.5, axis=0)
    median = np.median(    PTprofiles,       axis=0)

    # plot figure
    plt.figure(2, figsize=(13,6), dpi=300)
    plt.subplots_adjust(wspace=0.1)
    plt.clf()
    ax1=plt.subplot(121)
    ax1.fill_betweenx(pressure, low2, hi2, facecolor="#62B1FF", 
                      edgecolor="0.5")
    ax1.fill_betweenx(pressure, low1, hi1, facecolor="#1873CC",
                      edgecolor="#1873CC")
    plt.semilogy(median, pressure, "-", lw=2, label='Median',color="k")
    plt.semilogy(best_T, pressure, "-", lw=2, label="Best fit", color="r")
    plt.ylim(pressure[0], pressure[-1])
    plt.legend(loc="best")
    plt.xlabel("Temperature  (K)", size=15)
    plt.ylabel("Pressure  (bar)",  size=15)
    # Add contribution or transmittance functions
    ax2=plt.subplot(122, sharey=ax1)
    colormap = plt.cm.rainbow(np.linspace(0, 1, len(filters)))
    ax2.set_prop_cycle(plt.cycler('color', colormap))
    # Plot with filter labels
    for i in np.arange(len(filters)):
        (head, tail) = os.path.split(filters[i])
        lbl          = tail[:-4]
        ax2.semilogy(ctf[i], pressure, '--',  linewidth = 1, label=lbl)
    # Hide y axis tick labels
    plt.setp(ax2.get_yticklabels(), visible=False)
    # Place legend off figure in case there are many filters
    lgd = ax2.legend(loc='center left', bbox_to_anchor=(1,0.5), 
                     ncol=len(filters)//30 + 1, prop={'size':8})
    if solution == 'eclipse':
        ax2.set_xlabel('Contribution Functions',  fontsize=15)
    else:
        ax2.set_xlabel('Transmittance', fontsize=15)
    

    # save figure
    savefile = date_dir + "MCMC_PTprofiles.png"
    plt.savefig(savefile, bbox_extra_artists=(lgd,), bbox_inches='tight')


def plot_bestFit_Spectrum(filters, kurucz, tepfile, solution, output, data,
                          uncert, date_dir):
    '''
    Plot BART best-model spectrum

    Parameters
    ----------
    filters : list, strings. Paths to filter files corresponding to data.
    kurucz  : string. Path to Kurucz stellar model file.
    tepfile : string. Path to Transiting ExoPlanet (TEP) file.
    solution: string. Observing geometry. 'eclipse' or 'transit'.
    output  : string. Best-fit spectrum output file name.
    data    : 1D array. Eclipse or transit depths.
    uncert  : 1D array. Uncertainties for data values.
    date_dir: string. Path to directory where the plot will be saved.
    '''
    # get star data
    R_star, T_star, sma, gstar = get_starData(tepfile)

    # get surface gravity
    grav, Rp = mat.get_g(tepfile)

    # convert Rp to m
    Rp = Rp * 1000

    # ratio planet to star
    rprs = Rp/R_star

    # read kurucz file
    starfl, starwn, tmodel, gmodel = w.readkurucz(kurucz, T_star, gstar)

    # read best-fit spectrum output file, take wn and spectra values
    if solution == 'eclipse':
        specwn, bestspectrum = rt.readspectrum(date_dir + output, wn=True)
        # print on screen
        print("  Plotting BART best-fit eclipse spectrum figure.")
    elif solution == 'transit':
        specwn, bestspectrum = rt.readspectrum(date_dir + output, wn=True)
        # print on screen
        print("  Plotting BART best-fit modulation spectrum figure.")

    # convert wn to wl
    specwl = 1e4/specwn

    # number of filters
    nfilters = len(filters)

    # read and resample the filters:
    nifilter  = [] # Normalized interpolated filter
    istarfl   = [] # interpolated stellar flux
    wnindices = [] # wavenumber indices used in interpolation
    meanwn    = [] # Filter mean wavenumber
    for i in np.arange(nfilters):
        # read filter:
        filtwaven, filttransm = w.readfilter(filters[i])
        meanwn.append(np.sum(filtwaven*filttransm)/sum(filttransm))
        # resample filter and stellar spectrum:
        nifilt, strfl, wnind = w.resample(specwn, filtwaven, filttransm,
                                          starwn, starfl               )
        nifilter .append(nifilt)
        istarfl  .append(strfl)
        wnindices.append(wnind)

    # convert mean wn to mean wl
    meanwl = 1e4/np.asarray(meanwn)

    # band-integrate the flux-ratio or modulation:
    bandflux = np.zeros(nfilters, dtype='d')
    bandmod  = np.zeros(nfilters, dtype='d')
    for i in np.arange(nfilters):
        fluxrat = (bestspectrum[wnindices[i]]/istarfl[i]) * rprs*rprs
        bandflux[i] = w.bandintegrate(fluxrat, specwn, nifilter[i],
                                                                 wnindices[i])
        bandmod[i]  = w.bandintegrate(bestspectrum[wnindices[i]],
                                            specwn, nifilter[i], wnindices[i])

    # stellar spectrum on specwn:
    sinterp = si.interp1d(starwn, starfl)
    sflux   = sinterp(specwn)
    frat    = bestspectrum/sflux * rprs * rprs

    # plot figure
    plt.rcParams["mathtext.default"] = 'rm'
    matplotlib.rcParams.update({'mathtext.default':'rm'})
    matplotlib.rcParams.update({'font.size':10})
    plt.figure(3, (8.5, 5))
    plt.clf()

    # depending on solution plot eclipse or modulation spectrum
    if solution == 'eclipse':
        gfrat = gaussf(frat, 2)
        plt.semilogx(specwl, gfrat*1e3, "b", lw=1.5, label="Best-fit")
        plt.errorbar(meanwl, data*1e3, uncert*1e3, fmt="or", label="data")
        plt.plot(meanwl, bandflux*1e3, "ok", label="model", alpha=1.0)
        plt.ylabel(r"$F_p/F_s$ (10$^{3}$)", fontsize=12)

    elif solution == 'transit':
        gmodel = gaussf(bestspectrum, 2)
        plt.semilogx(specwl, gmodel, "b", lw=1.5, label="Best-fit")
        plt.errorbar(meanwl, data, uncert, fmt="or", label="data")
        plt.plot(meanwl, bandmod, "ok", label="model", alpha=0.5)
        plt.ylabel(r"$(R_p/R_s)^2$", fontsize=12)

    leg = plt.legend(loc="lower right")
    leg.get_frame().set_alpha(0.5)
    ax = plt.subplot(111)
    ax.set_xscale('log')
<<<<<<< HEAD
    plt.xlabel(ur"${\rm Wavelength}$  (\u00b5m)", fontsize=12)
=======
    plt.xlabel(ur"${\rm Wavelength\ \ (\u03bcm)}$", fontsize=12)
>>>>>>> dbd55aea
    ax.get_xaxis().set_major_formatter(matplotlib.ticker.ScalarFormatter())
    if   max(specwl) - min(specwl) > 30:
        ax.set_xticks(np.arange(round(min(specwl)),max(specwl),4))
    elif max(specwl) - min(specwl) > 15:
        ax.set_xticks(np.arange(round(min(specwl)),max(specwl),2))
    else:
        ax.set_xticks(np.arange(round(min(specwl)),max(specwl),1))
    plt.xlim(min(specwl),max(specwl))
    plt.savefig(date_dir + "BART-bestFit-Spectrum.png")


def plotabun(date_dir, atmfile, molfit):
    '''
    Plot abundance profiles from best fit run.

    Input
    -----
    date_dir: string
      Path to BART output directory

    atmfile: string
      Name of best fit atmospheric file

    molfit:  1D string array
      Molecules to plot
    '''
    # Import best fit atmosphere results
    species, pressure, temp, abundances = mat.readatm(date_dir + atmfile)

    # Create array of indices for species to plot
    molfitindex = np.zeros(len(molfit), dtype='int')

    k = 0
    # Find the index of each species within the atmosphere file
    for i in range(len(species)):
        for j in range(len(molfit)):
            if species[i] == molfit[j]:
                molfitindex[k] = i
                k += 1

    plt.clf()

    # Plot the abundance profile of each species
    for i in range(len(molfit)):
        plt.loglog(abundances[:,molfitindex[i]], pressure,
                   label=species[molfitindex[i]], linewidth=4)

    plt.legend(loc='upper left')
    plt.xlabel('Molar Mixing Fraction')
    plt.ylabel('Pressure (bars)')
    plt.title('Best Fit Abundance Profiles')
    plt.gca().invert_yaxis()
    plt.savefig(date_dir + 'abun_profiles.png')
<|MERGE_RESOLUTION|>--- conflicted
+++ resolved
@@ -562,11 +562,7 @@
     leg.get_frame().set_alpha(0.5)
     ax = plt.subplot(111)
     ax.set_xscale('log')
-<<<<<<< HEAD
-    plt.xlabel(ur"${\rm Wavelength}$  (\u00b5m)", fontsize=12)
-=======
     plt.xlabel(ur"${\rm Wavelength\ \ (\u03bcm)}$", fontsize=12)
->>>>>>> dbd55aea
     ax.get_xaxis().set_major_formatter(matplotlib.ticker.ScalarFormatter())
     if   max(specwl) - min(specwl) > 30:
         ax.set_xticks(np.arange(round(min(specwl)),max(specwl),4))
