# Copyright (C) 2015-2016 University of Central Florida. All rights reserved.
# BART is under an open-source, reproducible-research license (see LICENSE).

"""
    This code runs and processes best-fit Transit run outputs.

    Functions
    ---------
    read_MCMC_out:
          Read the MCMC output log file. Extract the best fitting parameters.
    get_params:
	      Get correct number of all parameters from stepsize
    get_starData:
          Extract stellar temperature, radius, and mass from TEP file
    write_atmfile:
          Write best-fit atm file with scaled H2 and He to abundances sum of 1
    bestFit_tconfig:
          Write best-fit config file for best-fit Transit run
    callTransit:
          Call Transit to produce best-fit outputs. Plot MCMC posterior PT plot.
    plot_bestFit_Spectrum:
          Plot BART best-model spectrum
    plot_abun:
          Plot abundance profiles from best-fit run

    Revisions
    ---------
    2015-05-03  Jasmina  Original implementation
    2015-07-12  Jasmina  Added documentation.
    2018-12-21  Michael  Updated documentation, improved code readability.
    2019-02-13  Michael  Refactored callTransit. Enabled plotting for madhu 
                         PT profiles.
    2019-09-20  Michael  Updated callTransit to take T_int and a type, instead 
                         of a hard-coded value
"""

import os, sys, subprocess
import numpy as np
import reader as rd
import scipy.constants as sc
import scipy.special   as sp
import scipy.interpolate as si
from scipy.ndimage.filters import gaussian_filter1d as gaussf
import matplotlib
import matplotlib.pyplot as plt

import makeatm as mat
import PT as pt
import cf
import wine as w
import readtransit as rt
import constants as c


def read_MCMC_out(MCfile):
    """
    Read the MCMC output log file. Extract the best fitting parameters.

    Parameters
    ----------
    MCfile: string. Path to MCMC output log file.

    Returns
    -------
    bestP: 1D array. Best-fit parameters.
    uncer: 1D array. Uncertainties for each parameter.
    """
    # Open file to read
    f = open(MCfile, 'r')
    lines = np.asarray(f.readlines())
    f.close()

    # Find where the data starts and ends
    # Go in reverse in case multiple runs have been appended to the same logfile
    for ini in np.arange(len(lines)-1, 0, -1):
        if lines[ini].startswith(' Best-fit params'):
            break
    ini += 1
    end  = ini
    for end in np.arange(ini, len(lines)):
        if lines[end].strip() == "":
            break

    # Read data:
    bestP = np.zeros(end-ini, np.double)
    uncer = np.zeros(end-ini, np.double)
    for i in np.arange(ini, end):
        parvalues    = lines[i].split()
        bestP[i-ini] = parvalues[0]
        uncer[i-ini] = parvalues[1]

    return bestP, uncer


def get_params(bestP, stepsize, params):
    """
    Get correct number of all parameters from stepsize
    """
    j = 0
    allParams = np.zeros(len(stepsize))
    for i in np.arange(len(stepsize)):
        if stepsize[i] != 0.0:
            allParams[i] = bestP[j]
            j +=1
        else:
            allParams[i] = params[i]

    return allParams


def get_starData(tepfile):
    """
    Extract the Stellar temperature, radius, and mass from a TEP file.

    Parameters
    ----------
    tepfile: string. Path to Transiting ExoPlanet (TEP) file.

    Returns
    -------
    Rstar: float. Radius of the star in meters.
    Tstar: float. Temperature of the star in Kelvin.
    sma  : float. Semimajor axis in meters.
    gstar: float. Logarithm of the star's surface gravity in cgs units.
    """
    # Open tepfile to read and get data:
    tep = rd.File(tepfile)

    # Get star temperature in Kelvin:
    Tstar = np.float(tep.getvalue('Ts')[0])

    # Get star radius in MKS units:
    Rstar = np.float(tep.getvalue('Rs')[0]) * c.Rsun

    # Get semi major axis in meters:
    sma = np.float(tep.getvalue('a')[0]) * sc.au

    # Get star loggstar:
    gstar = np.float(tep.getvalue('loggstar')[0])

    return Rstar, Tstar, sma, gstar


def write_atmfile(atmfile, abun_file, molfit, T_line, abun_fact, date_dir,
                  p0, Rp, grav):
    """
    Write best-fit atm file with scaled H2 and He to abundances sum of 1.

    Parameters:
    -----------
    atmfile: String
      Atmospheric file to take the pressure and abundance profiles.
    molfit: 1D string ndarray
      List of molecule names to modify their abundances.
    rad: 1D float ndarray
      Modified radius of the atmospheric layers.
    T_line: 1D float ndarray
      Modified temperature of the atmospheric layers.
    abun_fact: 1D float ndarray
      List of scaling factors to modify the abundances of molfit molecules.
    date_dir: String
      Directory where to store the best-fit atmospheric file.
    """
    # Open atmfile to read
    f = open(atmfile, 'r')
    lines = np.asarray(f.readlines())
    f.close()

    # Get the molecules
    imol      = np.where(lines == "#SPECIES\n")[0][0] + 1
    molecules = lines[imol].split()

    # Find the line where the layers info begins
    start     = np.where(lines == "#TEADATA\n")[0][0] + 2
    headers   = lines[start-1].split()
    datalines = lines[start:]

    # Number of columns
    ncol = len(lines[start].split())

    # Number of layers
    ndata = len(datalines)

    # Allocate space for pressure:
    pressure = np.zeros(ndata, np.double)

    # Number of abundances (elements per line except Radius, Press and T)
    nabun = len(lines[start].split()) - 3

    data = np.zeros((ndata, len(headers)))
    for i in np.arange(ndata):
        data[i] = datalines[i].split()

    # Extract pressure data:
    pressure = data[:,1]

    # Fill out the abundances array:
    abundances = np.zeros((len(molecules), ndata))
    for i in np.arange(len(molecules)):
        for j in np.arange(ndata):
            abundances[i] = data[:, i+3]

    # recognize which columns to take from the atmospheric file
    headers = lines[start-1].split()
    columns = np.zeros(len(molfit), dtype=int)
    for i in np.arange(len(molfit)):
        for j in np.arange(len(headers)):
            if molfit[i] == headers[j]:
                columns[i] = j

    # number of molecules to fit:
    nfit = len(molfit)

    # multiply the abundances of molfit molecules
    for i in np.arange(len(columns)):
       abundances[columns[i]-3] *= 10**abun_fact[i]

    # ===== Scale H2 and He if sum abundances > 1 ===== #
    # Find index for Hydrogen and Helium
    molecules = np.asarray(molecules)
    iH2       = np.where(molecules=="H2")[0][0]
    iHe       = np.where(molecules=="He")[0][0]

    # Get H2/He abundance ratio:
    ratio = (abundances[iH2,:] / abundances[iHe,:])

    # Find which level has sum(abundances)>1 and get the difference
    q = np.sum(abundances, axis=0) - 1

    # Correct H2, and He abundances conserving their ratio:
    for i in np.arange(ndata):
    #    if q[i]>0:
            abundances[iH2, i] -= ratio[i] * q[i] / (1.0 + ratio[i])
            abundances[iHe, i] -=            q[i] / (1.0 + ratio[i])

    # Re-calculate the layers' radii using the Hydrostatic-equilibrium calc:
    # (Has to be in reversed order since the interpolation requires the
    #  pressure array in increasing order)
    mu = mat.mean_molar_mass(abun_file, spec=molecules, pressure=pressure,
                             temp=T_line, abundances=abundances.T)
    rad = mat.radpress(pressure[::-1], T_line[::-1], mu[::-1], p0, Rp, grav)
    rad = rad[::-1]

    # open best fit atmospheric file
    fout = open(date_dir + 'bestFit.atm', 'w')
    fout.writelines(lines[:start])

    # Write atm file for each run
    for i in np.arange(ndata):
        # Radius, pressure, and temp for the current line
        radi  = str('%10.3f'%rad[i])
        presi = str('%10.4e'%pressure[i])
        tempi = str('%7.2f'%T_line[i])

        # Insert radii array
        fout.write(radi.ljust(10) + ' ')

        # Insert results from the current line (T-P) to atm file
        fout.write(presi.ljust(10) + ' ')
        fout.write(tempi.ljust(7) + ' ')

        # Write current abundances
        for j in np.arange(len(headers) - 3):
            fout.write('%1.4e'%abundances[j][i] + ' ')
        fout.write('\n')

    # Close atm file
    fout.close()


def bestFit_tconfig(tconfig, date_dir, radius=None, cloudtop=None, scattering=None):
  '''
  Write best-fit config file for best-fit Transit run
  '''
  # Open atmfile to read
  f     = open(date_dir + tconfig, 'r')
  lines = np.asarray(f.readlines())
  f.close()

  for i in np.arange(len(lines)):
      # Change name to the atmfile in line zero
      if  lines[i].startswith("atm "):
          lines[i] = 'atm ' + date_dir + 'bestFit.atm' + '\n'
      # Change refradius:
      if  lines[i].startswith("refradius ") and radius is not None:
          lines[i] = 'refradius {}\n'.format(str(radius))

      if  lines[i].startswith("cloudtop ") and cloudtop is not None:
          lines[i] = 'cloudtop {}\n'.format(str(cloudtop))
      if  lines[i].startswith("scattering ") and scattering is not None:
          lines[i] = 'scattering {}\n'.format(str(scattering))

  # Write lines into the bestFit config file
  f = open(date_dir + 'bestFit_tconfig.cfg', 'w')
  f.writelines(lines)
  #f.writelines('savefiles yes')
  f.close()


def callTransit(atmfile, tepfile,  MCfile, stepsize,  molfit,  cloud, rayleigh, solution, p0, 
                tconfig, date_dir, burnin, abun_file, PTtype,  PTfunc, 
<<<<<<< HEAD
                filters, tint, ctf=None):
=======
                T_int, T_int_type, filters, ctf=None, fext='.png', fs=15):
>>>>>>> 98ddcb73
    """
    Call Transit to produce best-fit outputs.
    Plot MCMC posterior PT plot.

    Parameters:
    -----------
    atmfile: String
       Atmospheric file.
    tepfile: String
       Transiting extra-solar planet file.
    MCfile: String
       File with MCMC log and best-fitting results.
    stepsize: 1D float ndarray
       Specified step sizes for each parameter.
    molfit: 1D String ndarray
       List of molecule names to modify their abundances.
    solution: String
       Flag to indicate transit or eclipse geometry
    p0: Float
       Atmosphere's 'surface' pressure level.
    tconfig: String
       Transit  configuration file.
    date_dir: String
       Directory where to store results.
    burnin: Integer
    abun_file: String
       Elemental abundances file.
    PTtype: String
       Pressure-temperature profile type ('line' for Line et al. 2013, 
       'madhu_noinv' or 'madhu_inv' for Madhusudhan & Seager 2009, 
       'iso' for isothermal)
    PTfunc: pointer to function
       Determines the method of evaluating the PT profile's temperature
    T_int: float.
       Internal temperature of the planet.
    T_int_type: string.
       Method to evaluate `T_int`. 
       'const' for constant value of `T_int`, 
       'thorngren' for Thorngren et al. (2019)
    filters: list, strings.
       Filter files associated with the eclipse/transit depths
    ctf: 2D array.
       Contribution or transmittance functions corresponding to `filters`
    fext: string.
       File extension for saved plot.
       Options: .png, .pdf
       Default: .png
    fs: int
       Font size for plots.
    """
    # make sure burnin is an integer
    burnin = int(burnin)

    # read atmfile
    molecules, pressure, temp, abundances = mat.readatm(atmfile)
    # get surface gravity
    grav, Rp = mat.get_g(tepfile)
    # get star data if needed
    if PTtype == 'line':
<<<<<<< HEAD
      R_star, T_star, sma, gstar = get_starData(tepfile)
      PTargs = [R_star, T_star, tint, sma, grav*1e2]
=======
        R_star, T_star, sma, gstar = get_starData(tepfile)
        PTargs = [R_star, T_star, T_int, sma, grav*1e2, T_int_type]
>>>>>>> 98ddcb73
    else:
        PTargs = None # For non-Line profiles

    # Get best parameters
    bestP, uncer = read_MCMC_out(MCfile)
    allParams    = bestP

    # get PTparams and abundances factors
    nparams   = len(allParams)
    nmol      = len(molfit)
    ncloud    = int(cloud is not None)
    nray      = int(rayleigh is not None)
    nradfit   = int(solution == 'transit')
    nPTparams = nparams - nmol - nradfit - ncloud - nray

    PTparams  = allParams[:nPTparams]

    # call PT profile generator to calculate temperature
    best_T = pt.PT_generator(pressure, PTparams, PTfunc, PTargs)

    # Plot best PT profile
    plt.figure(1)
    plt.clf()
    plt.semilogy(best_T, pressure, '-', color = 'r')
    plt.xlim(0.9*min(best_T), 1.1*max(best_T))
    plt.ylim(max(pressure), min(pressure))
    plt.title('Best PT', fontsize=fs)
    plt.xlabel('T (K)'     , fontsize=fs)
    plt.ylabel('logP (bar)', fontsize=fs)
    # Save plot to current directory
    plt.savefig(date_dir + 'Best_PT' + fext, bbox_inches='tight')
    plt.close()

    # Update R0, if needed:
    if nradfit:
        Rp = allParams[nPTparams]
    if cloud is not None:
        cloudtop = allParams[nPTparams+nradfit]
    else:
        cloudtop = None
    if rayleigh is not None:
        scattering = allParams[nPTparams+nradfit+ncloud]
    else:
        scattering = None

    # write best-fit atmospheric file
    write_atmfile(atmfile, abun_file, molfit, best_T,
                  allParams[nPTparams+nradfit+ncloud+nray:], date_dir, p0, Rp, grav)

    # write new bestFit Transit config
    if solution == 'transit':
        bestFit_tconfig(tconfig, date_dir, allParams[nPTparams],
                        cloudtop=cloudtop, scattering=scattering)
    else:
        bestFit_tconfig(tconfig, date_dir, cloudtop=cloudtop,
                        scattering=scattering)

    # Call Transit with the best-fit tconfig
    Transitdir      = os.path.join(os.path.dirname(os.path.realpath(__file__)), 
                                   "..", "modules", "transit", "")
    bf_tconfig      = os.path.join(date_dir, 'bestFit_tconfig.cfg')
    Tcall           = os.path.join(Transitdir, "transit", "transit")
    subprocess.call(["{:s} -c {:s}".format(Tcall, bf_tconfig)], 
                     shell=True, cwd=date_dir)

    # ========== plot MCMC PT profiles ==========
    # get MCMC data:
    MCMCdata = os.path.join(date_dir, "output.npy")
    data = np.load(MCMCdata)
    nchains, npars, niter = np.shape(data)

    # stuck chains:
    data_stack = data[0,:,burnin:]
    for c in np.arange(1, nchains):
        data_stack = np.hstack((data_stack, data[c, :, burnin:]))

    # create array of PT profiles
    PTprofiles = np.zeros((np.shape(data_stack)[1], len(pressure)))

    # current PT parameters for each chain, iteration
    curr_PTparams = PTparams

    # fill-in PT profiles array
    if ctf is None:
        print("  Plotting MCMC PT profile figure.")
    for k in np.arange(0, np.shape(data_stack)[1]):
        j = 0
        for i in np.arange(len(PTparams)):
            if stepsize[i] != 0.0:
                curr_PTparams[i] = data_stack[j,k]
                j +=1
            else:
                pass
        PTprofiles[k] = pt.PT_generator(pressure, curr_PTparams, 
                                        PTfunc, PTargs)

    # get percentiles (for 1,2-sigma boundaries):
    low1   = np.percentile(PTprofiles, 15.87, axis=0)
    hi1    = np.percentile(PTprofiles, 84.13, axis=0)
    low2   = np.percentile(PTprofiles,  2.28, axis=0)
    hi2    = np.percentile(PTprofiles, 97.72, axis=0)
    median = np.median(    PTprofiles,       axis=0)

    # plot figure
    plt.figure(2, dpi=300)
    plt.clf()
    if type(ctf) != type(None):
        gs = matplotlib.gridspec.GridSpec(1, 3, width_ratios=[5,5,1])
    else:
        gs = matplotlib.gridspec.GridSpec(1, 1)
        
    ax1 = plt.subplot(gs[0])

    ax1.fill_betweenx(pressure, low2, hi2, facecolor="#62B1FF", 
                      edgecolor="0.5")
    ax1.fill_betweenx(pressure, low1, hi1, facecolor="#1873CC",
                      edgecolor="#1873CC")
    plt.semilogy(median, pressure, "-", lw=2, label='Median',color="k")
    plt.semilogy(best_T, pressure, "-", lw=2, label="Best fit", color="r")
    plt.ylim(pressure[0], pressure[-1])
    plt.legend(loc="best")
    plt.xlabel("Temperature  (K)", size=fs)
    plt.ylabel("Pressure  (bar)",  size=fs)
    if ctf is not None:
<<<<<<< HEAD
        nfilt = len(filters)
=======
        nfilters = len(filters)
>>>>>>> 98ddcb73
        # Add contribution or transmittance functions
        ax2 = plt.subplot(gs[1], sharey=ax1)
            
        meanwl = np.zeros(nfilt)
        for i in range(nfilt):
            filtwaven, filttransm = w.readfilter(filters[i])
            meanwn = np.sum(filtwaven*filttransm)/np.sum(filttransm)
            meanwl[i] = 1e4/meanwn

        maxmeanwl = np.max(meanwl)
        minmeanwl = np.min(meanwl)
        colors = (meanwl-minmeanwl)/(maxmeanwl-minmeanwl)

        # Plot with filter labels
        for i in np.arange(len(filters)):
            (head, tail) = os.path.split(filters[i])
            lbl          = tail[:-4]
            ax2.semilogy(ctf[i], pressure, '--',
                         color=plt.cm.rainbow(colors[i]),
                         linewidth = 1, label=lbl)
        # Hide y axis tick labels
<<<<<<< HEAD
        #plt.setp(ax2.get_yticklabels(), visible=False)

        # Only plot legend if it's readable
        if nfilt < 30:           
            # Place legend off figure in case there are many filters
            lgd = ax2.legend(loc='center left', bbox_to_anchor=(1,0.5), 
                             ncol=len(filters)//30 + 1, prop={'size':8})
        else:
            ax3 = plt.subplot(gs[2])
            norm = matplotlib.colors.Normalize(vmin=minmeanwl, vmax=maxmeanwl)
            cbar = matplotlib.colorbar.ColorbarBase(ax3, cmap=plt.cm.rainbow,
                                                    norm=norm,
                                                    orientation='vertical')
            cbar.set_label("Mean Wavelength (um)")
            
=======
        plt.setp(ax2.get_yticklabels(), visible=False)
        # Place legend off figure in case there are many filters
        lgd = ax2.legend(loc='center left', bbox_to_anchor=(1.05,0.5), 
                         ncol=nfilters//25 + int(nfilters%25!=0), 
                         prop={'size':8})
>>>>>>> 98ddcb73
        if solution == 'eclipse':
            ax2.set_xlabel('Normalized Contribution\nFunctions',  fontsize=fs)
        else:
            ax2.set_xlabel('Transmittance', fontsize=fs)
    

    # save figure
    if ctf is not None:
<<<<<<< HEAD
        savefile = date_dir + "MCMC_PTprofiles_cf.png"
        if nfilt < 30:    
            plt.savefig(savefile, bbox_extra_artists=(lgd,),
                        bbox_inches='tight')
        else:
            plt.savefig(savefile, bbox_inches='tight')
            
=======
        savefile = date_dir + "MCMC_PTprofiles_cf" + fext
        plt.savefig(savefile, bbox_extra_artists=(lgd,), bbox_inches='tight')
>>>>>>> 98ddcb73
    else:
        savefile = date_dir + "MCMC_PTprofiles" + fext
        plt.savefig(savefile, bbox_inches='tight')
    plt.close()


def plot_bestFit_Spectrum(filters, kurucz, tepfile, solution, output, data,
                          uncert, date_dir, fext='.png', fs=15):
    '''
    Plot BART best-model spectrum

    Parameters
    ----------
    filters : list, strings. Paths to filter files corresponding to data.
    kurucz  : string. Path to Kurucz stellar model file.
    tepfile : string. Path to Transiting ExoPlanet (TEP) file.
    solution: string. Observing geometry. 'eclipse', 'transit', or 'direct'.
    output  : string. Best-fit spectrum output file name.
    data    : 1D array. Eclipse or transit depths.
    uncert  : 1D array. Uncertainties for data values.
    date_dir: string. Path to directory where the plot will be saved.
    fext    : string. File extension for the plots to be saved.
                      Options: .png, .pdf
                      Default: .png
    fs      : int.    Font size for plots.
    '''
    # If data and uncert were provided as a numpy binary file
    if os.path.isfile(data[0]) and data == uncert:
        dfile = np.load(data[0])
        data   = dfile['file0']
        uncert = dfile['file1']
    
    # get star data
    if solution == 'transit' or solution == 'eclipse':
      R_star, T_star, sma, gstar = get_starData(tepfile)

    # get surface gravity
    grav, Rp = mat.get_g(tepfile)

    # convert Rp to m
    Rp = Rp * 1000

    if solution == 'eclipse' or solution == 'transit':
      # ratio planet to star
      rprs = Rp/R_star

      # read kurucz file
      starfl, starwn, tmodel, gmodel = w.readkurucz(kurucz, T_star, gstar)

    # read best-fit spectrum output file, take wn and spectra values
    if solution == 'eclipse':
        specwn, bestspectrum = rt.readspectrum(date_dir + output, wn=True)
        # print on screen
        print("  Plotting BART best-fit eclipse spectrum figure.")
    elif solution == 'transit':
        specwn, bestspectrum = rt.readspectrum(date_dir + output, wn=True)
        # print on screen
        print("  Plotting BART best-fit modulation spectrum figure.")
    elif solution == 'direct':
        specwn, bestspectrum = rt.readspectrum(date_dir + output, wn=True)
        # print on screen
        print("  Plotting BART best-fit emission spectrum figure.")

    # convert wn to wl
    specwl = 1e4/specwn

    # number of filters
    nfilters = len(filters)

    if solution == 'eclipse' or solution == 'transit':
        # read and resample the filters:
        nifilter  = [] # Normalized interpolated filter
        istarfl   = [] # interpolated stellar flux
        wnindices = [] # wavenumber indices used in interpolation
        meanwn    = [] # Filter mean wavenumber
        for i in np.arange(nfilters):
            # read filter:
            filtwaven, filttransm = w.readfilter(filters[i])
            meanwn.append(np.sum(filtwaven*filttransm)/sum(filttransm))
            # resample filter and stellar spectrum:
            nifilt, strfl, wnind = w.resample(specwn, filtwaven, filttransm,
                                              starwn, starfl               )
            nifilter .append(nifilt)
            istarfl  .append(strfl)
            wnindices.append(wnind)

        # convert mean wn to mean wl
        meanwl = 1e4/np.asarray(meanwn)

        # band-integrate the flux-ratio or modulation:
        bandflux = np.zeros(nfilters, dtype='d')
        bandmod  = np.zeros(nfilters, dtype='d')
        for i in np.arange(nfilters):
            fluxrat = (bestspectrum[wnindices[i]]/istarfl[i]) * rprs*rprs
            bandflux[i] = w.bandintegrate(fluxrat, specwn, nifilter[i],
                                          wnindices[i])
            bandmod[i]  = w.bandintegrate(bestspectrum[wnindices[i]],
                                          specwn, nifilter[i], wnindices[i])

        # stellar spectrum on specwn:
        sinterp = si.interp1d(starwn, starfl)
        sflux   = sinterp(specwn)
        frat    = bestspectrum/sflux * rprs * rprs
    # Direct observation doesn't need stellar spectrum
    else:
        # read and resample the filters:
        nifilter  = [] # Normalized interpolated filter
        wnindices = [] # wavenumber indices used in interpolation
        meanwn    = [] # Filter mean wavenumber
        for i in np.arange(nfilters):
            # read filter:
            filtwaven, filttransm = w.readfilter(filters[i])
            meanwn.append(np.sum(filtwaven*filttransm)/sum(filttransm))
            
            # resample filter (slightly inefficiently)
            nifilt, dummy, wnind = w.resample(specwn, filtwaven, filttransm,
                                              filtwaven, filttransm)
            nifilter .append(nifilt)
            wnindices.append(wnind)

        # convert mean wn to mean wl
        meanwl = 1e4/np.asarray(meanwn)

        # band-integrate the flux
        bandflux = np.zeros(nfilters, dtype='d')
        for i in np.arange(nfilters):
            bandflux[i] = w.bandintegrate(bestspectrum[wnindices[i]],
                                          specwn, nifilter[i],
                                          wnindices[i])
        
    # plot figure
    plt.rcParams["mathtext.default"] = 'rm'
    matplotlib.rcParams.update({'mathtext.default':'rm'})
    matplotlib.rcParams.update({'font.size':fs-2})
    plt.figure(3, (8.5, 6))
    plt.clf()

    # depending on solution plot eclipse or modulation spectrum
    if solution == 'eclipse':
        gfrat = gaussf(frat, 2)
        plt.semilogx(specwl, gfrat*1e3, "b", lw=1.5, label="Best fit")
        plt.errorbar(meanwl, data*1e3, uncert*1e3, fmt="or", label="Data")
        plt.plot(meanwl, bandflux*1e3, "ok", label="Model", alpha=1.0)
        plt.ylabel(r"$F_p/F_s$ (10$^{-3}$)", fontsize=fs)

    elif solution == 'transit':
        gmodel = gaussf(bestspectrum, 2)
        plt.semilogx(specwl, gmodel, "b", lw=1.5, label="Best fit")
        plt.errorbar(meanwl, data, uncert, fmt="or", label="Data")
        plt.plot(meanwl, bandmod, "ok", label="Model", alpha=0.5)
        plt.ylabel(r"$(R_p/R_s)^2$", fontsize=fs)

<<<<<<< HEAD
    elif solution == 'direct':
        gmodel = gaussf(bestspectrum, 2)
        plt.semilogx(specwl, gmodel, "b", lw=1.5, label="Best-fit")
        plt.errorbar(meanwl, data, uncert, fmt="or", label="data")
        plt.plot(meanwl, bandflux, "ok", label="model", alpha=0.5)
        plt.ylabel(r"Flux", fontsize=12)

    leg = plt.legend(loc="lower right")
=======
    leg = plt.legend(loc="best")
>>>>>>> 98ddcb73
    leg.get_frame().set_alpha(0.5)
    ax = plt.subplot(111)
    ax.set_xscale('log')
    plt.xlabel("${\\rm Wavelength\ \ (\u03bcm)}$", fontsize=fs)
    #plt.xticks(size=fs)
    #plt.yticks(size=fs)
    formatter = matplotlib.ticker.FuncFormatter(lambda y, _: '{:.8g}'.format(y))
    ax.get_xaxis().set_major_formatter(formatter)
    ax.get_xaxis().set_minor_formatter(formatter)
    plt.xlim(min(specwl),max(specwl))
    plt.savefig(date_dir + "BART-bestFit-Spectrum" + fext, bbox_inches='tight')
    plt.close()


def plotabun(date_dir, atmfile, molfit, fext='.png', fs=15):
    '''
    Plot abundance profiles from best fit run.

    Input
    -----
    date_dir: string
      Path to BART output directory

    atmfile: string
      Name of best fit atmospheric file

    molfit:  1D string array
      Molecules to plot

    fext: string
      File extension for the plots to be saved.
      Options: .png, .pdf
      Default: .png

    fs: int
       Font size for plots.
    '''
    # Import best fit atmosphere results
    species, pressure, temp, abundances = mat.readatm(date_dir + atmfile)

    # Create array of indices for species to plot
    molfitindex = np.zeros(len(molfit), dtype='int')

    k = 0
    # Find the index of each species within the atmosphere file
    for i in range(len(species)):
        for j in range(len(molfit)):
            if species[i] == molfit[j]:
                molfitindex[k] = i
                k += 1

    plt.clf()

    # Plot the abundance profile of each species
    for i in range(len(molfit)):
        plt.loglog(abundances[:,molfitindex[i]], pressure,
                   label=species[molfitindex[i]], linewidth=4)

    plt.legend(loc='upper left')
    plt.xlabel('Molar Mixing Fraction', fontsize=fs)
    plt.ylabel('Pressure (bar)', fontsize=fs)
    plt.ylim(np.amin(pressure), np.amax(pressure))
    plt.title('Best Fit Abundance Profiles')
    plt.gca().invert_yaxis()
    plt.savefig(date_dir + 'abun_profiles' + fext, bbox_inches='tight')
<|MERGE_RESOLUTION|>--- conflicted
+++ resolved
@@ -299,11 +299,7 @@
 
 def callTransit(atmfile, tepfile,  MCfile, stepsize,  molfit,  cloud, rayleigh, solution, p0, 
                 tconfig, date_dir, burnin, abun_file, PTtype,  PTfunc, 
-<<<<<<< HEAD
-                filters, tint, ctf=None):
-=======
                 T_int, T_int_type, filters, ctf=None, fext='.png', fs=15):
->>>>>>> 98ddcb73
     """
     Call Transit to produce best-fit outputs.
     Plot MCMC posterior PT plot.
@@ -363,13 +359,8 @@
     grav, Rp = mat.get_g(tepfile)
     # get star data if needed
     if PTtype == 'line':
-<<<<<<< HEAD
-      R_star, T_star, sma, gstar = get_starData(tepfile)
-      PTargs = [R_star, T_star, tint, sma, grav*1e2]
-=======
         R_star, T_star, sma, gstar = get_starData(tepfile)
         PTargs = [R_star, T_star, T_int, sma, grav*1e2, T_int_type]
->>>>>>> 98ddcb73
     else:
         PTargs = None # For non-Line profiles
 
@@ -494,11 +485,7 @@
     plt.xlabel("Temperature  (K)", size=fs)
     plt.ylabel("Pressure  (bar)",  size=fs)
     if ctf is not None:
-<<<<<<< HEAD
         nfilt = len(filters)
-=======
-        nfilters = len(filters)
->>>>>>> 98ddcb73
         # Add contribution or transmittance functions
         ax2 = plt.subplot(gs[1], sharey=ax1)
             
@@ -513,56 +500,28 @@
         colors = (meanwl-minmeanwl)/(maxmeanwl-minmeanwl)
 
         # Plot with filter labels
-        for i in np.arange(len(filters)):
+        for i in np.arange(nfilt):
             (head, tail) = os.path.split(filters[i])
             lbl          = tail[:-4]
             ax2.semilogy(ctf[i], pressure, '--',
                          color=plt.cm.rainbow(colors[i]),
                          linewidth = 1, label=lbl)
-        # Hide y axis tick labels
-<<<<<<< HEAD
-        #plt.setp(ax2.get_yticklabels(), visible=False)
-
-        # Only plot legend if it's readable
-        if nfilt < 30:           
-            # Place legend off figure in case there are many filters
-            lgd = ax2.legend(loc='center left', bbox_to_anchor=(1,0.5), 
-                             ncol=len(filters)//30 + 1, prop={'size':8})
+
+        ax3 = plt.subplot(gs[2])
+        norm = matplotlib.colors.Normalize(vmin=minmeanwl, vmax=maxmeanwl)
+        cbar = matplotlib.colorbar.ColorbarBase(ax3, cmap=plt.cm.rainbow,
+                                                norm=norm,
+                                                orientation='vertical')
+        cbar.set_label(ur"${\rm Mean Wavelength\ \ (\u03bcm)}$")
+        if solution == 'transit':
+            ax2.set_xlabel('Transmittance', fontsize=fs)
         else:
-            ax3 = plt.subplot(gs[2])
-            norm = matplotlib.colors.Normalize(vmin=minmeanwl, vmax=maxmeanwl)
-            cbar = matplotlib.colorbar.ColorbarBase(ax3, cmap=plt.cm.rainbow,
-                                                    norm=norm,
-                                                    orientation='vertical')
-            cbar.set_label("Mean Wavelength (um)")
-            
-=======
-        plt.setp(ax2.get_yticklabels(), visible=False)
-        # Place legend off figure in case there are many filters
-        lgd = ax2.legend(loc='center left', bbox_to_anchor=(1.05,0.5), 
-                         ncol=nfilters//25 + int(nfilters%25!=0), 
-                         prop={'size':8})
->>>>>>> 98ddcb73
-        if solution == 'eclipse':
             ax2.set_xlabel('Normalized Contribution\nFunctions',  fontsize=fs)
-        else:
-            ax2.set_xlabel('Transmittance', fontsize=fs)
-    
 
     # save figure
     if ctf is not None:
-<<<<<<< HEAD
-        savefile = date_dir + "MCMC_PTprofiles_cf.png"
-        if nfilt < 30:    
-            plt.savefig(savefile, bbox_extra_artists=(lgd,),
-                        bbox_inches='tight')
-        else:
-            plt.savefig(savefile, bbox_inches='tight')
-            
-=======
         savefile = date_dir + "MCMC_PTprofiles_cf" + fext
-        plt.savefig(savefile, bbox_extra_artists=(lgd,), bbox_inches='tight')
->>>>>>> 98ddcb73
+        plt.savefig(savefile, bbox_inches='tight')
     else:
         savefile = date_dir + "MCMC_PTprofiles" + fext
         plt.savefig(savefile, bbox_inches='tight')
@@ -715,7 +674,6 @@
         plt.plot(meanwl, bandmod, "ok", label="Model", alpha=0.5)
         plt.ylabel(r"$(R_p/R_s)^2$", fontsize=fs)
 
-<<<<<<< HEAD
     elif solution == 'direct':
         gmodel = gaussf(bestspectrum, 2)
         plt.semilogx(specwl, gmodel, "b", lw=1.5, label="Best-fit")
@@ -723,10 +681,7 @@
         plt.plot(meanwl, bandflux, "ok", label="model", alpha=0.5)
         plt.ylabel(r"Flux", fontsize=12)
 
-    leg = plt.legend(loc="lower right")
-=======
     leg = plt.legend(loc="best")
->>>>>>> 98ddcb73
     leg.get_frame().set_alpha(0.5)
     ax = plt.subplot(111)
     ax.set_xscale('log')
